--- conflicted
+++ resolved
@@ -36,13 +36,9 @@
     "dev": "./bin/dev",
     "lint": "eslint --fix src/**/*",
     "test:unit": "NODE_ENV=test jest --bail --testRegex=.unit.spec.ts$",
-<<<<<<< HEAD
-    "tsc": "tsc",
+    "tsc": "tsc --noEmit",
     "pkg:build": "rm -rf package && pkg -t node18-${TARGET_PLATFORM:-macos}-${TARGET_ARCH:-x64} --compress GZip -o package/sqd package.json",
     "pkg:compress": "cd package && tar -czf subsquid-cli-${npm_package_version}-${TARGET_PLATFORM:-macos}-${TARGET_ARCH:-x64}.tar.gz sqd && rm sqd"
-=======
-    "tsc": "tsc --noEmit"
->>>>>>> 345bedb0
   },
   "jest": {
     "moduleFileExtensions": [
